--- conflicted
+++ resolved
@@ -73,27 +73,6 @@
 
 def address_to_offset(address):
   # Takes an address in one of the sections of main.dol and converts it to an offset within main.dol.
-<<<<<<< HEAD
-  # (Currently only supports the .text0, .text1, .text2, .data4, and .data5 sections.)
-  if TEXT0_SECTION_ADDRESS <= address < TEXT0_SECTION_ADDRESS+TEXT0_SECTION_SIZE:
-    offset = address - TEXT0_SECTION_ADDRESS + TEXT0_SECTION_OFFSET
-  elif TEXT1_SECTION_ADDRESS <= address < TEXT1_SECTION_ADDRESS+TEXT1_SECTION_SIZE:
-    offset = address - TEXT1_SECTION_ADDRESS + TEXT1_SECTION_OFFSET
-  elif DATA4_SECTION_ADDRESS <= address < DATA4_SECTION_ADDRESS+DATA4_SECTION_SIZE:
-    offset = address - DATA4_SECTION_ADDRESS + DATA4_SECTION_OFFSET
-  elif DATA5_SECTION_ADDRESS <= address < DATA5_SECTION_ADDRESS+DATA5_SECTION_SIZE:
-    offset = address - DATA5_SECTION_ADDRESS + DATA5_SECTION_OFFSET
-  elif DATA7_SECTION_ADDRESS <= address < DATA7_SECTION_ADDRESS+DATA7_SECTION_SIZE:
-    offset = address - DATA7_SECTION_ADDRESS + DATA7_SECTION_OFFSET
-  elif TEXT2_SECTION_ADDRESS <= address <= TEXT2_SECTION_ADDRESS+TEXT2_SECTION_SIZE:
-    # Newly added .text2 section.
-    offset = address - TEXT2_SECTION_ADDRESS + TEXT2_SECTION_OFFSET
-  elif DATA8_SECTION_ADDRESS <= address < DATA8_SECTION_ADDRESS+DATA8_SECTION_SIZE:
-    offset = address - DATA8_SECTION_ADDRESS + DATA8_SECTION_OFFSET
-  else:
-    raise Exception("Unknown address: %08X" % address)
-  return offset
-=======
   for section_index in range(len(DOL_SECTION_OFFSETS)):
     section_offset = DOL_SECTION_OFFSETS[section_index]
     section_address = DOL_SECTION_ADDRESSES[section_index]
@@ -104,7 +83,6 @@
       return offset
   
   raise Exception("Unknown address: %08X" % address)
->>>>>>> c2b3431e
 
 def split_pointer_into_high_and_low_half_for_hardcoding(pointer):
   high_halfword = (pointer & 0xFFFF0000) >> 16
@@ -1376,47 +1354,6 @@
   invisible_wall.invisible_wall_switch_index = 0xFF
   invisible_wall.save_changes()
 
-<<<<<<< HEAD
-
-#Omitted for now, needs more testing. Some slightly weird camera movement occasionaly.
-def shorten_dungeon_cutscenes(self):
-  def modify_method(x):
-    if x >= 5 and x <= 100:
-        return x / 1.5
-    else:
-         return x
-  #DRC
-  modify_event_property(self.get_arc("files/res/Stage/M_NewD2/Stage.arc").get_file("event_list.dat"), "Timer", modify_method)
-  modify_event_property(self.get_arc("files/res/Stage/M_Dra09/Stage.arc").get_file("event_list.dat"), "Timer", modify_method)
-  modify_event_property(self.get_arc("files/res/Stage/M_DragB/Stage.arc").get_file("event_list.dat"), "Timer", modify_method)  
-  #FW
-  modify_event_property(self.get_arc("files/res/Stage/kindan/Stage.arc").get_file("event_list.dat"), "Timer", modify_method)
-  modify_event_property(self.get_arc("files/res/Stage/kinBOSS/Stage.arc").get_file("event_list.dat"), "Timer", modify_method)
-  modify_event_property(self.get_arc("files/res/Stage/kinMB/Stage.arc").get_file("event_list.dat"), "Timer", modify_method)
-  #TotGs
-  modify_event_property(self.get_arc("files/res/Stage/Siren/Stage.arc").get_file("event_list.dat"), "Timer", modify_method)
-  modify_event_property(self.get_arc("files/res/Stage/SirenB/Stage.arc").get_file("event_list.dat"), "Timer", modify_method)
-  modify_event_property(self.get_arc("files/res/Stage/SirenMB/Stage.arc").get_file("event_list.dat"), "Timer", modify_method)
-  #ET
-  modify_event_property(self.get_arc("files/res/Stage/M_Dai/Stage.arc").get_file("event_list.dat"), "Timer", modify_method)
-  modify_event_property(self.get_arc("files/res/Stage/M_DaiB/Stage.arc").get_file("event_list.dat"), "Timer", modify_method)
-  modify_event_property(self.get_arc("files/res/Stage/M_DaiMB/Stage.arc").get_file("event_list.dat"), "Timer", modify_method)
-  #WT
-  modify_event_property(self.get_arc("files/res/Stage/kaze/Stage.arc").get_file("event_list.dat"), "Timer", modify_method)
-  modify_event_property(self.get_arc("files/res/Stage/kazeB/Stage.arc").get_file("event_list.dat"), "Timer", modify_method)
-  modify_event_property(self.get_arc("files/res/Stage/kazeMB/Stage.arc").get_file("event_list.dat"), "Timer", modify_method)
-
-     
-#used for shorten dungeon cutscenes, currently unused
-def modify_event_property(event_list, property_name, f):
-    for event in event_list.events:
-      for actor in event.actors:
-          if actor is not None:
-              for action in actor.actions:
-                  timer = action.get_prop("Timer")
-                  if(timer is not None):  
-                        timer.value = int(f(timer.value))
-=======
 def update_skip_rematch_bosses_game_variable(self):
   skip_rematch_bosses_address = self.custom_symbols["skip_rematch_bosses"]
   dol_data = self.get_raw_file("sys/main.dol")
@@ -1580,5 +1517,4 @@
       # The chest for room 2 is the one that is actually used, so don't move this one.
       continue
     chest.x_pos += 2000.0
-    chest.save_changes()
->>>>>>> c2b3431e
+    chest.save_changes()