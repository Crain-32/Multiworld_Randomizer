--- conflicted
+++ resolved
@@ -85,14 +85,11 @@
       self.dry_run = True
       self.no_logs = True
     self.print_used_flags = ("-printflags" in cmd_line_args)
-<<<<<<< HEAD
     if ("-noitemrando" in cmd_line_args) and IS_RUNNING_FROM_SOURCE:
       self.randomize_items = False
     else:
       self.randomize_items = True
-=======
     self.map_select = ("-mapselect" in cmd_line_args)
->>>>>>> 5d5a8a10
     
     self.test_room_args = None
     if "-test" in cmd_line_args:
@@ -384,42 +381,28 @@
     if self.options.get("randomize_bgm"):
       bgm.randomize_bgm(self)
     
-<<<<<<< HEAD
+    options_completed += 1
+    
     # Enemies must be randomized before items in order for the enemy logic to properly take into account what items you do and don't start with.
     if True:
       enemies.randomize_enemies(self)
-=======
-    options_completed += 1
->>>>>>> 5d5a8a10
     
     if self.options.get("randomize_enemy_palettes"):
       yield("Randomizing enemy colors...", options_completed)
       palettes.randomize_enemy_palettes(self)
-<<<<<<< HEAD
+      options_completed += 10
     
     # Reset RNG before doing item randomization so other randomization options don't affect item layout.
     self.rng = self.get_new_rng()
     
+    yield("Randomizing items...", options_completed)
     if self.randomize_items:
       items.randomize_items(self)
     
-=======
-      options_completed += 10
-
-    # Reset RNG before doing item randomization so other randomization options don't affect item layout.
-    self.rng = self.get_new_rng()
-    
-    yield("Randomizing items...", options_completed)
-    items.randomize_items(self)
->>>>>>> 5d5a8a10
     options_completed += 2
     
-<<<<<<< HEAD
+    yield("Saving items...", options_completed)
     if self.randomize_items and not self.dry_run:
-=======
-    yield("Saving items...", options_completed)
-    if not self.dry_run:
->>>>>>> 5d5a8a10
       items.write_changed_items(self)
     
     if not self.dry_run:
@@ -432,16 +415,10 @@
     options_completed += 9
     yield("Writing logs...", options_completed)
     
-<<<<<<< HEAD
     if self.randomize_items:
-      if self.options.get("generate_spoiler_log"):
+      if not self.options.get("do_not_generate_spoiler_log"):
         self.write_spoiler_log()
       self.write_non_spoiler_log()
-=======
-    if not self.options.get("do_not_generate_spoiler_log"):
-      self.write_spoiler_log()
-    self.write_non_spoiler_log()
->>>>>>> 5d5a8a10
     
     yield("Done", -1)
   
