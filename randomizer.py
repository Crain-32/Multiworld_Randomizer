--- conflicted
+++ resolved
@@ -238,21 +238,18 @@
     tweaks.remove_makar_kidnapping_event(self)
     tweaks.increase_player_movement_speeds(self)
     tweaks.add_chart_number_to_item_get_messages(self)
-<<<<<<< HEAD
     tweaks.increase_grapple_animation_speed(self)
     tweaks.increase_first_person_camera_zoom_speed(self)
     tweaks.increase_npc_camera_zoom_speed(self)
     tweaks.increase_block_moving_animation(self)
     tweaks.increase_misc_animations(self)
     tweaks.shorten_dungeon_cutscenes(self)
-=======
     tweaks.shorten_auction_intro_event(self)
     tweaks.disable_invisible_walls(self)
     
     customizer.replace_link_model(self)
     tweaks.change_starting_clothes(self)
     customizer.change_player_clothes_color(self)
->>>>>>> ab3f4a70
   
   def apply_necessary_post_randomization_tweaks(self):
     tweaks.update_shop_item_descriptions(self)
