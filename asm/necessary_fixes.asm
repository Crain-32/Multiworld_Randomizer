--- conflicted
+++ resolved
@@ -916,12 +916,6 @@
   nop
 .close
 
-<<<<<<< HEAD
-; Turn while swinging on ropes. Borrows logic used for vanilla rope hang turning and injects some of the rotation logic into the rope swinging function
-.open "sys/main.dol" ;in procRopeSwing__9daPy_lk_cFv
-.org 0x80145648
-  bl turn_while_swinging_func
-=======
 
 
 
@@ -1080,5 +1074,4 @@
 .open "sys/main.dol"
 .org 0x800F93F4
   b check_animate_rainbow_rupee_color
->>>>>>> c2b3431e
 .close