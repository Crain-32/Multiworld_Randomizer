
from fs_helpers import *

class DZx: # DZR or DZS, same format
  def __init__(self, file_entry):
    self.file_entry = file_entry
    data = self.file_entry.data
    
    num_chunks = read_u32(data, 0)
    
    self.chunks = []
    for chunk_index in range(0, num_chunks):
      offset = 4 + chunk_index*0xC
      chunk = Chunk(self.file_entry)
      chunk.read(offset)
      self.chunks.append(chunk)
  
  def entries_by_type(self, chunk_type):
    entries = []
    for chunk in self.chunks:
      if chunk_type == chunk.chunk_type:
        entries += chunk.entries
    return entries
  
  def entries_by_type_and_layer(self, chunk_type, layer):
    entries = []
    for chunk in self.chunks:
      if chunk_type == chunk.chunk_type and layer == chunk.layer:
        entries += chunk.entries
    return entries
  
  def add_entity(self, chunk_type, layer=None):
    chunk_to_add_entity_to = None
    for chunk in self.chunks:
      if chunk_type == chunk.chunk_type and layer == chunk.layer:
        chunk_to_add_entity_to = chunk
        break
    
    if chunk_to_add_entity_to is None:
      chunk_to_add_entity_to = Chunk(self.file_entry)
      chunk_to_add_entity_to.chunk_type = chunk_type
      chunk_to_add_entity_to.layer = layer
      self.chunks.append(chunk_to_add_entity_to)
    
    entity = chunk_to_add_entity_to.entry_class(self.file_entry)
    chunk_to_add_entity_to.entries.append(entity)
    
    return entity
  
  def remove_entity(self, entity, chunk_type, layer=None):
    assert hasattr(entity, "name")
    
    # Instead of actually removing the entity from the list, simply set its name to the empty string.
    # This will cause the game to not load any actor there, so it's effectively removing it.
    # The benefit of this is that removing an entity from the list shifts down the entity indexes of all entities after it in the list, which has the potential to screw up paths to entities in item_locations.txt and enemy locations.txt.
    entity.name = ""
    
    # Below is the old code that actually removed the entity from the list.
    #chunk_to_remove_entity_from = None
    #for chunk in self.chunks:
    #  if chunk_type == chunk.chunk_type and layer == chunk.layer:
    #    chunk_to_remove_entity_from = chunk
    #    break
    #
    #if chunk_to_remove_entity_from is None:
    #  raise Exception("Could not find chunk of type %s on layer %s" % (chunk_type, layer))
    #
    #chunk_to_remove_entity_from.entries.remove(entity)
  
  def save_changes(self):
    data = self.file_entry.data
    data.truncate(0)
    
    offset = 0
    write_u32(data, offset, len(self.chunks))
    offset += 4
    
    for chunk in self.chunks:
      chunk.offset = offset
      write_str(data, chunk.offset, chunk.fourcc, 4)
      write_u32(data, chunk.offset+4, len(chunk.entries))
      write_u32(data, chunk.offset+8, 0) # Placeholder for first entry offset
      offset += 0xC
    
    for chunk in self.chunks:
      # Pad the start of each chunk to the nearest 4 bytes.
      align_data_to_nearest(data, 4)
      offset = data_len(data)
      
      first_entry_offset = offset
      write_u32(data, chunk.offset+8, first_entry_offset)
      
      for entry in chunk.entries:
        if entry is None:
          raise Exception("Tried to save unknown chunk type: %s" % chunk.chunk_type)
        
        entry.offset = offset
        
        offset += chunk.entry_class.DATA_SIZE
      
      if chunk.fourcc == "RTBL":
        # Assign offsets for RTBL sub entries.
        for rtbl_entry in chunk.entries:
          rtbl_entry.sub_entry.offset = offset
          offset += rtbl_entry.sub_entry.DATA_SIZE
        
        # Assign offsets for RTBL sub entry adjacent rooms.
        for rtbl_entry in chunk.entries:
          rtbl_entry.sub_entry.adjacent_rooms_list_offset = offset
          for adjacent_room in rtbl_entry.sub_entry.adjacent_rooms:
            adjacent_room.offset = offset
            offset += adjacent_room.DATA_SIZE
        
        # Pad the end of the adjacent rooms list to 4 bytes.
        file_size = offset
        padded_file_size = (file_size + 3) & ~3
        padding_size_needed = padded_file_size - file_size
        write_bytes(data, offset, b"\xFF"*padding_size_needed)
        offset += padding_size_needed
      
      for entry in chunk.entries:
        entry.save_changes()
    
    # Pad the length of this file to 0x20 bytes.
    file_size = offset
    padded_file_size = (file_size + 0x1F) & ~0x1F
    padding_size_needed = padded_file_size - file_size
    write_bytes(data, offset, b"\xFF"*padding_size_needed)

class Chunk:
  LAYER_CHAR_TO_LAYER_INDEX = {'0': 0, '1': 1, '2': 2, '3': 3, '4': 4, '5': 5, '6': 6, '7': 7, '8': 8, '9': 9, 'a': 10, 'b': 11}
  
  
  def __init__(self, file_entry):
    self.file_entry = file_entry
    
    self.entries = []
    self.layer = None
  
  def read(self, offset):
    self.offset = offset
    data = self.file_entry.data
    
    self.chunk_type = read_str(data, self.offset, 4)
    num_entries = read_u32(data, self.offset+4)
    first_entry_offset = read_u32(data, self.offset+8)
    
    # Some types of chunks are conditional and only appear on certain layers. The 4th character of their type determines what letter they appear on.
    if self.chunk_type.startswith("TRE") or self.chunk_type.startswith("ACT") or self.chunk_type.startswith("SCO"):
      layer_char = self.chunk_type[3]
      if layer_char in self.LAYER_CHAR_TO_LAYER_INDEX:
        self.layer = self.LAYER_CHAR_TO_LAYER_INDEX[layer_char]
    if self.chunk_type.startswith("TRE"):
      self.chunk_type = "TRES"
    if self.chunk_type.startswith("ACT"):
      self.chunk_type = "ACTR"
    if self.chunk_type.startswith("SCO"):
      self.chunk_type = "SCOB"
    
    if self.entry_class is None:
      #raise Exception("Unknown chunk type: " + self.chunk_type)
      self.entries = [None]*num_entries
      return
    
    #print("First entry offset: %X" % first_entry_offset)
    
    entry_size = self.entry_class.DATA_SIZE
    
    for entry_index in range(0, num_entries):
      entry_offset = first_entry_offset + entry_index*entry_size
      entry = self.entry_class(self.file_entry)
      entry.read(entry_offset)
      self.entries.append(entry)
  
  @property
  def entry_class(self):
    class_name = self.chunk_type
    if class_name[0].isdigit():
      class_name = "_" + class_name
    return globals().get(class_name, None)
  
  @property
  def fourcc(self):
    fourcc = self.chunk_type
    if self.layer is not None:
      assert 0 <= self.layer <= 11
      fourcc = fourcc[:3]
      fourcc += "%x" % self.layer
    return fourcc

class ChunkEntry:
  PARAMS = {}
  
  def __getattr__(self, attr_name):
    if attr_name in self.PARAMS:
      params_bitfield_name, mask = self.PARAMS[attr_name]
      amount_to_shift = self.get_lowest_set_bit(mask)
      return ((getattr(self, params_bitfield_name) & mask) >> amount_to_shift)
    else:
      return super(self.__class__, self).__getattribute__(attr_name)
  
  def __setattr__(self, attr_name, value):
    if attr_name in self.PARAMS:
      params_bitfield_name, mask = self.PARAMS[attr_name]
      amount_to_shift = self.get_lowest_set_bit(mask)
      new_params_value = (getattr(self, params_bitfield_name) & (~mask)) | ((value << amount_to_shift) & mask)
      super().__setattr__(params_bitfield_name, new_params_value)
    else:
      self.__dict__[attr_name] = value
  
  @staticmethod
  def get_lowest_set_bit(integer):
    lowest_set_bit_index = None
    for bit_index in range(32):
      if integer & (1 << bit_index):
        lowest_set_bit_index = bit_index
        break
    if lowest_set_bit_index is None:
      raise Exception("Invalid mask: %08X" % mask)
    return lowest_set_bit_index

class TRES(ChunkEntry):
  DATA_SIZE = 0x20
  
  PARAMS = {
    "chest_type":              ("params", 0x00F00000),
    "appear_condition_switch": ("params", 0x000FF000),
    "opened_flag":             ("params", 0x00000F80),
    "behavior_type":           ("params", 0x0000007F),
  }
  
  def __init__(self, file_entry):
    self.file_entry = file_entry
    
    self.name = None
    self.params = 0xFF000000
    self.x_pos = 0
    self.y_pos = 0
    self.z_pos = 0
    self.room_num = 0
    self.y_rot = 0
    self.item_id = 0
    self.flag_id = 0xFF
    self.padding = 0xFFFF
  
  def read(self, offset):
    self.offset = offset
    data = self.file_entry.data
    
    self.name = read_str(data, offset, 8)
    
    self.params = read_u32(data, offset+8)
    
    self.x_pos = read_float(data, offset+0x0C)
    self.y_pos = read_float(data, offset+0x10)
    self.z_pos = read_float(data, offset+0x14)
    self.room_num = read_u16(data, offset+0x18)
    self.y_rot = read_u16(data, offset+0x1A)
    
    self.item_id = read_u8(data, offset+0x1C)
    self.flag_id = read_u8(data, offset+0x1D)
    
    self.padding = read_u16(data, offset + 0x1E)
    
  def save_changes(self):
    data = self.file_entry.data
    
    write_str(data, self.offset, self.name, 8)
    
    write_u32(data, self.offset+0x08, self.params)
    
    write_float(data, self.offset+0x0C, self.x_pos)
    write_float(data, self.offset+0x10, self.y_pos)
    write_float(data, self.offset+0x14, self.z_pos)
    write_u16(data, self.offset+0x18, self.room_num)
    write_u16(data, self.offset+0x1A, self.y_rot)
    
    write_u8(data, self.offset+0x1C, self.item_id)
    write_u8(data, self.offset+0x1D, self.flag_id)
    
    write_u16(data, self.offset+0x1E, self.padding)

class SCOB(ChunkEntry):
  DATA_SIZE = 0x24
  
  PARAMS = {
    "salvage_type":               ("params", 0xF0000000),
    "salvage_chart_index_plus_1": ("params", 0x0FF00000),
    "salvage_item_id":            ("params", 0x00000FF0),
    
    "buried_pig_item_id":         ("params", 0x000000FF),
    
    "invisible_wall_switch_index": ("params", 0x000000FF),
    
<<<<<<< HEAD
    "event_trigger_seen_switch_index": ("params", 0x0000FF00),
    "event_trigger_evnt_index":        ("params", 0xFF000000),
=======
    "event_trigger_seen_switch_index": 0x0000FF00,
    "event_trigger_evnt_index":        0xFF000000,
    
    "switch_setter_switch_index": 0x000000FF,
    "switch_setter_type":         0x00030000,
>>>>>>> 665afac2
  }
  
  SALVAGE_NAMES = [
    "Salvage",
    "SwSlvg",
    "Salvag2",
    "SalvagN",
    "SalvagE",
    "SalvFM",
  ]
  
  BURIED_PIG_ITEM_NAMES = [
    "TagKb",
  ]
  
  def __init__(self, file_entry):
    self.file_entry = file_entry
    
    self.name = None
    self.params = 0
    self.x_pos = 0
    self.y_pos = 0
    self.z_pos = 0
    self.auxilary_param = 0
    self.y_rot = 0
    self.auxilary_param_2 = 0
    self.enemy_number = 0xFFFF
    self.scale_x = 10
    self.scale_y = 10
    self.scale_z = 10
    self.padding = 0xFF
  
  def read(self, offset):
    self.offset = offset
    data = self.file_entry.data
    
    self.name = read_str(data, offset, 8)
    
    self.params = read_u32(data, offset + 8)
    
    self.x_pos = read_float(data, offset + 0x0C)
    self.y_pos = read_float(data, offset + 0x10)
    self.z_pos = read_float(data, offset + 0x14)
    
    self.auxilary_param = read_u16(data, offset + 0x18)
    
    self.y_rot = read_u16(data, offset + 0x1A)
    
    self.auxilary_param_2 = read_u16(data, offset + 0x1C)
    self.enemy_number = read_u16(data, offset + 0x1E)
    
    self.scale_x = read_u8(data, offset + 0x20)
    self.scale_y = read_u8(data, offset + 0x21)
    self.scale_z = read_u8(data, offset + 0x22)
    self.padding = read_u8(data, offset + 0x23)
    
  def save_changes(self):
    data = self.file_entry.data
    
    write_str(data, self.offset, self.name, 8)
    
    write_u32(data, self.offset+0x08, self.params)
    
    write_float(data, self.offset+0x0C, self.x_pos)
    write_float(data, self.offset+0x10, self.y_pos)
    write_float(data, self.offset+0x14, self.z_pos)
    write_u16(data, self.offset+0x18, self.auxilary_param)
    write_u16(data, self.offset+0x1A, self.y_rot)
    write_u16(data, self.offset+0x1C, self.auxilary_param_2)
    write_u16(data, self.offset+0x1E, self.enemy_number)
    
    write_u8(data, self.offset+0x20, self.scale_x)
    write_u8(data, self.offset+0x21, self.scale_y)
    write_u8(data, self.offset+0x22, self.scale_z)
    write_u8(data, self.offset+0x23, self.padding)
  
  def is_salvage(self):
    return self.name in self.SALVAGE_NAMES
  
  @property
  def salvage_duplicate_id(self):
    return (self.auxilary_param_2 & 0x0003)
  
  @salvage_duplicate_id.setter
  def salvage_duplicate_id(self, value):
    self.auxilary_param_2 = (self.auxilary_param_2 & (~0x0003)) | (value&0x0003)
  
  def is_buried_pig_item(self):
    return self.name in self.BURIED_PIG_ITEM_NAMES

class ACTR(ChunkEntry):
  DATA_SIZE = 0x20
  
  PARAMS = {
    "item_id":   ("params", 0x000000FF),
    "item_flag": ("params", 0x0000FF00),
    
    "boss_item_stage_id": ("params", 0x000000FF),
    # The below boss_item_id parameter did not exist for boss items in the vanilla game.
    # The randomizer adds it so that boss items can be randomized and are not just always heart containers.
    "boss_item_id":       ("params", 0x0000FF00),
    
    "bridge_rpat_index": ("params", 0x00FF0000),
    
    "pot_item_id":   ("params", 0x0000003F),
    "pot_item_flag": ("params", 0x007F0000),
    
    "pirate_ship_door_type": ("params", 0x0000FF00),
    
    "warp_pot_type":            ("params", 0x0000000F),
    "warp_pot_event_reg_index": ("params", 0x000000F0),
    "warp_pot_dest_1":          ("params", 0x0000FF00),
    "warp_pot_dest_2":          ("params", 0x00FF0000),
    "warp_pot_dest_3":          ("params", 0xFF000000),
    
    "wizzrobe_prereq_switch_index": ("params", 0x00FF0000),
    
    "cannon_appear_condition_switch": ("params", 0x0000FF00),
    
    "grass_type":           ("params", 0x00000030),
    "grass_subtype":        ("params", 0x0000000F),
    "grass_item_drop_type": ("params", 0x00000FC0),
    
    "bokoblin_type":     ("params", 0x0000000F),
    "bokoblin_is_green": ("params", 0x00000020),
    "bokoblin_weapon":   ("params", 0x000000C0),
    
    "moblin_type": ("params", 0x000000FF),
    
    "peahat_type":             ("params", 0x000000FF),
    "peahat_horizontal_range": ("params", 0x0000FF00),
    "peahat_vertical_range":   ("params", 0x00FF0000),
    
    "rat_type": ("params", 0x0000FF00),
    
    "rat_hole_type": ("params", 0x00FF0000),
    
    "darknut_behavior_type": ("params", 0x0000000F),
    "darknut_color":         ("params", 0x000000F0),
    "darknut_equipment":     ("auxilary_param", 0x00E0),
    
    "mothula_type": ("params", 0x00FF0000),
    
    "bubble_type":         ("params", 0x000000FF),
    "bubble_should_float": ("params", 0xFF000000),
    
    "chuchu_behavior_type": ("params", 0x000000FF),
    "chuchu_type":          ("params", 0x0000FF00),
    
    "kargaroc_behavior_type": ("params", 0x000000FF),
    "kargaroc_range":         ("params", 0x0000FF00),
    
    "morth_behavior_type":       ("params", 0x000000FF),
    "morth_num_morths_in_group": ("params", 0x0000FF00),
    "morth_pot_notice_range":    ("params", 0x00FF0000),
    
    "armos_switch_type":  ("params", 0x00FF0000),
    "armos_switch_index": ("params", 0xFF000000),
    
    "armos_knight_behavior_type":      ("params", 0x000000FF),
    "armos_knight_guarded_area_range": ("params", 0x0000FF00),
    
    "keese_behavior_type": ("params", 0x000000FF),
    "keese_range":         ("params", 0x00007F00),
    "keese_is_fire_keese": ("params", 0x00008000),
    
    "octorok_type":            ("params", 0x000000FF),
    "octorok_projectile_type": ("params", 0x0000FF00),
    
    "redead_idle_animation": ("params", 0x00000001),
    
    "poe_type":   ("params", 0x000000FF),
    "poe_floats": ("params", 0x00000100),
    "poe_color":  ("params", 0x0000FE00),
    
    "stalfos_type": ("params", 0x0000000F),
    
    "mothula_initially_missing_wings": ("params", 0x000000FF),
    
    "floormaster_targeting_behavior_type": ("params", 0x00000C00),
    
    "boko_baba_boko_bud_type": ("params", 0x0000FF00),
    
    "miniblin_type":                ("params", 0x0000000F),
    "miniblin_initial_spawn_type":  ("params", 0x00000010),
    "miniblin_respawn_delay":       ("params", 0x000000E0),
    "miniblin_initial_spawn_delay": ("auxilary_param", 0xFFFF),
    
    "rat_hole_num_spawned_rats": ("params", 0x0000FF00),
    
    "gyorg_spawner_num_spawned_gyorgs": ("params", 0x000000F0),
    
    "and_sw0_switch_to_set": ("params", 0xFF000000),
    
    "and_sw2_switch_to_set": ("params", 0x00FF0000),
    
    "alldie_switch_to_set": ("params", 0x0000FF00),
    
    "button_switch_to_set": ("params", 0x0000FF00),
  }
  
  ITEM_NAMES = [
    "item",
    "itemFLY",
  ]
  
  BOSS_ITEM_NAMES = [
    "Bitem",
  ]
  
  POT_NAMES = [
    "kotubo",
    "ootubo1",
    "Kmtub",
    "Ktaru",
    "Ostool",
    "Odokuro",
    "Okioke",
    "Kmi02",
    "Ptubo",
    "KkibaB",
    "Kmi00",
    "Hbox2S",
  ]
  
  def __init__(self, file_entry):
    self.file_entry = file_entry
    
    self.name = None
    self.params = 0
    self.x_pos = 0
    self.y_pos = 0
    self.z_pos = 0
    self.auxilary_param = 0
    self.y_rot = 0
    self.auxilary_param_2 = 0
    self.enemy_number = 0xFFFF
  
  def read(self, offset):
    self.offset = offset
    data = self.file_entry.data
    
    self.name = read_str(data, offset, 8)
    
    self.params = read_u32(data, offset + 8)
    
    self.x_pos = read_float(data, offset + 0x0C)
    self.y_pos = read_float(data, offset + 0x10)
    self.z_pos = read_float(data, offset + 0x14)
    
    self.auxilary_param = read_u16(data, offset + 0x18)
    
    self.y_rot = read_u16(data, offset + 0x1A)
    
    self.auxilary_param_2 = read_u16(data, offset + 0x1C)
    self.enemy_number = read_u16(data, offset + 0x1E)
  
  def save_changes(self):
    data = self.file_entry.data
    
    write_str(data, self.offset, self.name, 8)
    
    write_u32(data, self.offset+0x08, self.params)
    
    write_float(data, self.offset+0x0C, self.x_pos)
    write_float(data, self.offset+0x10, self.y_pos)
    write_float(data, self.offset+0x14, self.z_pos)
    
    write_u16(data, self.offset+0x18, self.auxilary_param)
    
    write_u16(data, self.offset+0x1A, self.y_rot)
    
    write_u16(data, self.offset+0x1C, self.auxilary_param_2)
    write_u16(data, self.offset+0x1E, self.enemy_number)
  
  def is_item(self):
    return self.name in self.ITEM_NAMES
  
  def is_boss_item(self):
    return self.name in self.BOSS_ITEM_NAMES
  
  def is_pot(self):
    return self.name in self.POT_NAMES

class PLYR(ChunkEntry):
  DATA_SIZE = 0x20
  
  PARAMS = {
    "room_num":        ("params", 0x0000003F),
    "unknown_param_1": ("params", 0x00000040),
    "unknown_param_2": ("params", 0x00000080),
    "unknown_param_3": ("params", 0x00000F00),
    "spawn_type":      ("params", 0x0000F000),
    "unknown_param_4": ("params", 0x00FF0000),
    "event_index":     ("params", 0xFF000000),
  }
  
  def __init__(self, file_entry):
    self.file_entry = file_entry
    
    self.name = "Link"
    
    self.params = 0xFFFF0000
    
    self.x_pos = 0
    self.y_pos = 0
    self.z_pos = 0
    self.unknown2 = 0
    self.y_rot = 0
    
    self.unknown3 = 0xFF
    self.spawn_id = 0
    self.unknown4 = 0xFFFF
  
  def read(self, offset):
    self.offset = offset
    data = self.file_entry.data
    
    self.name = read_str(data, offset, 8)
    
    self.params = read_u32(data, offset + 8)
    
    self.x_pos = read_float(data, offset + 0x0C)
    self.y_pos = read_float(data, offset + 0x10)
    self.z_pos = read_float(data, offset + 0x14)
    self.unknown2 = read_u16(data, offset + 0x18)
    self.y_rot = read_u16(data, offset + 0x1A)
    
    self.unknown3 = read_u8(data, offset + 0x1C)
    self.spawn_id = read_u8(data, offset + 0x1D)
    self.unknown4 = read_u16(data, offset + 0x1E)
  
  def save_changes(self):
    data = self.file_entry.data
    
    write_str(data, self.offset, self.name, 8)
    
    write_u32(data, self.offset+0x08, self.params)
    
    write_float(data, self.offset+0x0C, self.x_pos)
    write_float(data, self.offset+0x10, self.y_pos)
    write_float(data, self.offset+0x14, self.z_pos)
    write_u16(data, self.offset+0x18, self.unknown2)
    write_u16(data, self.offset+0x1A, self.y_rot)
    
    write_u8(data, self.offset+0x1C, self.unknown3)
    write_u8(data, self.offset+0x1D, self.spawn_id)
    write_u16(data, self.offset+0x1E, self.unknown4)

class SCLS(ChunkEntry):
  DATA_SIZE = 0xC
  
  def __init__(self, file_entry):
    self.file_entry = file_entry
    
    self.dest_stage_name = None
    self.spawn_id = 0
    self.room_index = 0
    self.fade_type = 0
    self.padding = 0xFF
  
  def read(self, offset):
    self.offset = offset
    data = self.file_entry.data
    
    self.dest_stage_name = read_str(data, offset, 8)
    self.spawn_id = read_u8(data, offset+8)
    self.room_index = read_u8(data, offset+9)
    self.fade_type = read_u8(data, offset+0xA)
    self.padding = read_u8(data, offset+0xB)
  
  def save_changes(self):
    data = self.file_entry.data
    
    write_str(data, self.offset, self.dest_stage_name, 8)
    write_u8(data, self.offset+0x8, self.spawn_id)
    write_u8(data, self.offset+0x9, self.room_index)
    write_u8(data, self.offset+0xA, self.fade_type)
    write_u8(data, self.offset+0xB, self.padding)

class STAG(ChunkEntry):
  DATA_SIZE = 0x14
  
  PARAMS = {
    "unknown_2":            ("params", 0x0003),
    "unknown_3":            ("params", 0x0004),
    "loaded_particle_bank": ("params", 0x07F8),
    "unknown_4":            ("params", 0xF800),
  }
  
  def __init__(self, file_entry):
    self.file_entry = file_entry
  
  def read(self, offset):
    self.offset = offset
    data = self.file_entry.data
    
    self.depth_min = read_float(data, offset)
    self.depth_max = read_float(data, offset+4)
    self.unknown_1 = read_u8(data, offset+8)
    
    is_dungeon_and_stage_id = read_u8(data, offset+9)
    self.is_dungeon = is_dungeon_and_stage_id & 1
    self.stage_id = is_dungeon_and_stage_id >> 1
    
    self.params = read_u16(data, offset+0xA)
    self.property_index = read_u16(data, offset+0xC)
    self.unknown_5 = read_u8(data, offset+0xE)
    self.unknown_6 = read_u8(data, offset+0xF)
    self.unknown_7 = read_u8(data, offset+0x10)
    self.unknown_8 = read_u8(data, offset+0x11)
    self.draw_range = read_u16(data, offset+0x12)
  
  def save_changes(self):
    data = self.file_entry.data
    
    write_float(data, self.offset, self.depth_min)
    write_float(data, self.offset+4, self.depth_max)
    write_u8(data, self.offset+8, self.unknown_1)
    
    is_dungeon_and_stage_id = (self.stage_id << 1) | (self.is_dungeon & 1)
    write_u16(data, self.offset+8, is_dungeon_and_stage_id)
    
    write_u16(data, self.offset+0xA, self.params)
    write_u16(data, self.offset+0xC, self.property_index)
    write_u8(data, self.offset+0xE, self.unknown_5)
    write_u8(data, self.offset+0xF, self.unknown_6)
    write_u8(data, self.offset+0x10, self.unknown_7)
    write_u8(data, self.offset+0x11, self.unknown_8)
    write_u16(data, self.offset+0x12, self.draw_range)

class FILI(ChunkEntry):
  DATA_SIZE = 8
  
  PARAMS = {
    "unknown_1":                ("params", 0x0000007F),
    "draw_depth":               ("params", 0x00007F80),
    "unknown_2":                ("params", 0x00038000),
    "wind_type":                ("params", 0x000C0000),
    "is_weather":               ("params", 0x00100000),
    "loaded_particle_bank":     ("params", 0x1FE00000),
    "unknown_3":                ("params", 0x20000000),
    "can_play_song_of_passing": ("params", 0x40000000),
    "unknown_4":                ("params", 0x80000000),
  }
  
  def __init__(self, file_entry):
    self.file_entry = file_entry
  
  def read(self, offset):
    self.offset = offset
    data = self.file_entry.data
    
    self.params = read_u32(data, offset)
    self.skybox_y_origin = read_float(data, offset+0x04)
  
  def save_changes(self):
    data = self.file_entry.data
    
    write_u32(data, self.offset, self.params)
    write_float(data, self.offset+0x04, self.skybox_y_origin)

class SHIP(ChunkEntry):
  DATA_SIZE = 0x10
  
  def __init__(self, file_entry):
    self.file_entry = file_entry
  
  def read(self, offset):
    self.offset = offset
    data = self.file_entry.data
    
    self.x_pos = read_float(data, offset + 0x00)
    self.y_pos = read_float(data, offset + 0x04)
    self.z_pos = read_float(data, offset + 0x08)
    self.y_rot = read_u16(data, offset + 0x0C)
    self.ship_id = read_u8(data, offset + 0x0E)
    self.unknown = read_u8(data, offset + 0x0F)
  
  def save_changes(self):
    data = self.file_entry.data
    
    write_float(data, self.offset+0x00, self.x_pos)
    write_float(data, self.offset+0x04, self.y_pos)
    write_float(data, self.offset+0x08, self.z_pos)
    write_u16(data, self.offset+0x0C, self.y_rot)
    write_u8(data, self.offset+0x0E, self.ship_id)
    write_u8(data, self.offset+0x0F, self.unknown)

class RTBL(ChunkEntry):
  DATA_SIZE = 0x4
  
  def __init__(self, file_entry):
    self.file_entry = file_entry
  
  def read(self, offset):
    self.offset = offset
    data = self.file_entry.data
    
    sub_entry_offset = read_u32(data, offset)
    self.sub_entry = RTBL_SubEntry(self.file_entry)
    self.sub_entry.read(sub_entry_offset)
  
  def save_changes(self):
    data = self.file_entry.data
    
    write_u32(data, self.offset, self.sub_entry.offset)
    
    self.sub_entry.save_changes()

class RTBL_SubEntry:
  DATA_SIZE = 0x8
  
  def __init__(self, file_entry):
    self.file_entry = file_entry
  
  def read(self, offset):
    self.offset = offset
    data = self.file_entry.data
    
    num_rooms = read_u8(data, offset)
    self.reverb_amount = read_u8(data, offset+1)
    self.does_time_pass = read_u8(data, offset+2)
    self.unknown = read_u8(data, offset+3)
    
    self.adjacent_rooms_list_offset = read_u32(data, offset+4)
    self.adjacent_rooms = []
    for i in range(num_rooms):
      adjacent_room = RTBL_AdjacentRoom(self.file_entry)
      adjacent_room.read(self.adjacent_rooms_list_offset + i)
      self.adjacent_rooms.append(adjacent_room)
  
  def save_changes(self):
    data = self.file_entry.data
    
    num_rooms = len(self.adjacent_rooms)
    write_u8(data, self.offset, num_rooms)
    write_u8(data, self.offset+1, self.reverb_amount)
    write_u8(data, self.offset+2, self.does_time_pass)
    write_u8(data, self.offset+3, self.unknown)
    
    write_u32(data, self.offset+4, self.adjacent_rooms_list_offset)
    
    for adjacent_room in self.adjacent_rooms:
      adjacent_room.save_changes()

class RTBL_AdjacentRoom:
  DATA_SIZE = 0x1
  
  def __init__(self, file_entry):
    self.file_entry = file_entry
  
  def read(self, offset):
    self.offset = offset
    data = self.file_entry.data
    
    byte = read_u8(data, offset)
    self.should_load_room = ((byte & 0x80) != 0)
    self.unknown = ((byte & 0x40) != 0)
    self.room_index = (byte & 0x3F)
  
  def save_changes(self):
    data = self.file_entry.data
    
    byte = (self.room_index & 0x3F)
    if self.should_load_room:
      byte |= 0x80
    if self.unknown:
      byte |= 0x40
    
    write_u8(data, self.offset, byte)

class RPAT(ChunkEntry):
  DATA_SIZE = 0xC
  
  def __init__(self, file_entry):
    self.file_entry = file_entry
    
    self.num_points = 0
    self.next_path_index = 0xFFFF
    self.unknown = 0xFF
    self.is_loop = 0
    self.padding = 0xFFFF
    self.first_waypoint_offset = 0
  
  def read(self, offset):
    self.offset = offset
    data = self.file_entry.data
    
    self.num_points = read_u16(data, self.offset)
    self.next_path_index = read_u16(data, self.offset+2)
    self.unknown = read_u8(data, self.offset+4)
    self.is_loop = read_u8(data, self.offset+5)
    self.padding = read_u16(data, self.offset+6)
    self.first_waypoint_offset = read_u32(data, self.offset+8)
  
  def save_changes(self):
    data = self.file_entry.data
    
    write_u16(data, self.offset, self.num_points)
    write_u16(data, self.offset+2, self.next_path_index)
    write_u8(data, self.offset+4, self.unknown)
    write_u8(data, self.offset+5, self.is_loop)
    write_u16(data, self.offset+6, self.padding)
    write_u32(data, self.offset+8, self.first_waypoint_offset)

class RPPN(ChunkEntry):
  DATA_SIZE = 0x10
  
  def __init__(self, file_entry):
    self.file_entry = file_entry
    
    self.unknown = 0xFFFFFFFF
    self.x_pos = 0
    self.y_pos = 0
    self.z_pos = 0
  
  def read(self, offset):
    self.offset = offset
    data = self.file_entry.data
    
    self.unknown = read_u32(data, self.offset)
    self.x_pos = read_float(data, self.offset+4)
    self.y_pos = read_float(data, self.offset+8)
    self.z_pos = read_float(data, self.offset+0xC)
  
  def save_changes(self):
    data = self.file_entry.data
    
    write_u32(data, self.offset, self.unknown)
    write_float(data, self.offset+4, self.x_pos)
    write_float(data, self.offset+8, self.y_pos)
    write_float(data, self.offset+0xC, self.z_pos)

class TGOB(ACTR):
  pass

class TGSC(SCOB):
  pass

class DOOR(SCOB):
  pass

class EVNT(ChunkEntry):
  DATA_SIZE = 0x18
  
  def __init__(self, file_entry):
    self.file_entry = file_entry
    
    self.unknown_1 = 0xFF
    self.name = None
    self.unknown_2 = 0xFF
    self.unknown_3 = 0xFF
    self.unknown_4 = 0
    self.event_seen_switch_index = 0xFF
    self.room_index = 0xFF
    self.padding = b"\xFF"*3
  
  def read(self, offset):
    self.offset = offset
    data = self.file_entry.data
    
    self.unknown_1 = read_u8(data, offset)
    self.name = read_str(data, offset+1, 0xF)
    self.unknown_2 = read_u8(data, offset+0x10)
    self.unknown_3 = read_u8(data, offset+0x11)
    self.unknown_4 = read_u8(data, offset+0x12)
    self.event_seen_switch_index = read_u8(data, offset+0x13)
    self.room_index = read_u8(data, offset+0x14)
    
    self.padding = read_bytes(data, offset+0x15, 3)
  
  def save_changes(self):
    data = self.file_entry.data
    
    write_u8(data, self.offset, self.unknown_1)
    write_str(data, self.offset+1, self.name, 0xF)
    write_u8(data, self.offset+0x10, self.unknown_2)
    write_u8(data, self.offset+0x11, self.unknown_3)
    write_u8(data, self.offset+0x12, self.unknown_4)
    write_u8(data, self.offset+0x13, self.event_seen_switch_index)
    write_u8(data, self.offset+0x14, self.room_index)
    
    write_bytes(data, self.offset+0x15, self.padding)

class _2DMA(ChunkEntry):
  DATA_SIZE = 0x38
  
  def __init__(self, file_entry):
    self.file_entry = file_entry
  
  def read(self, offset):
    self.offset = offset
    data = self.file_entry.data
    
    self.full_map_image_scale_x = read_float(data, offset)
    self.full_map_image_scale_y = read_float(data, offset+4)
    self.full_map_space_scale_x = read_float(data, offset+8)
    self.full_map_space_scale_y = read_float(data, offset+0xC)
    self.full_map_x_coord = read_float(data, offset+0x10)
    self.full_map_y_coord = read_float(data, offset+0x14)
    
    self.zoomed_map_x_scrolling_1 = read_float(data, offset+0x18)
    self.zoomed_map_y_scrolling_1 = read_float(data, offset+0x1C)
    self.zoomed_map_x_scrolling_2 = read_float(data, offset+0x20)
    self.zoomed_map_y_scrolling_2 = read_float(data, offset+0x24)
    self.zoomed_map_x_coord = read_float(data, offset+0x28)
    self.zoomed_map_y_coord = read_float(data, offset+0x2C)
    self.zoomed_map_scale = read_float(data, offset+0x30)
    
    self.unknown_1 = read_u8(data, offset+0x34)
    self.unknown_2 = read_u8(data, offset+0x35)
    
    sector_coordinates = read_u8(data, offset+0x36)
    self.sector_x =  sector_coordinates & 0x0F
    self.sector_y = (sector_coordinates & 0xF0) >> 4
    if self.sector_x >= 8: # Negative
      self.sector_x = 16 - self.sector_x
    if self.sector_y >= 8: # Negative
      self.sector_y = 16 - self.sector_y
    
    self.padding = read_u8(data, offset+0x37)
  
  def save_changes(self):
    data = self.file_entry.data
    
    write_float(data, self.offset+0x00, self.full_map_image_scale_x)
    write_float(data, self.offset+0x04, self.full_map_image_scale_y)
    write_float(data, self.offset+0x08, self.full_map_space_scale_x)
    write_float(data, self.offset+0x0C, self.full_map_space_scale_y)
    write_float(data, self.offset+0x10, self.full_map_x_coord)
    write_float(data, self.offset+0x14, self.full_map_y_coord)
    
    write_float(data, self.offset+0x18, self.zoomed_map_x_scrolling_1)
    write_float(data, self.offset+0x1C, self.zoomed_map_y_scrolling_1)
    write_float(data, self.offset+0x20, self.zoomed_map_x_scrolling_2)
    write_float(data, self.offset+0x24, self.zoomed_map_y_scrolling_2)
    write_float(data, self.offset+0x28, self.zoomed_map_x_coord)
    write_float(data, self.offset+0x2C, self.zoomed_map_y_coord)
    write_float(data, self.offset+0x30, self.zoomed_map_scale)
    
    write_u8(data, self.offset+0x34, self.unknown_1)
    write_u8(data, self.offset+0x35, self.unknown_2)
    
    sector_coordinates = (self.sector_x & 0xF) | ((self.sector_y & 0xF) << 4)
    write_u8(data, self.offset+0x36, sector_coordinates)
    
    write_u8(data, self.offset+0x37, self.padding)

class TGDR(ChunkEntry):
  DATA_SIZE = 0x24
  
  PARAMS = {
    "open_condition_switch": ("params", 0x000000FF),
  }
  
  def __init__(self, file_entry):
    self.file_entry = file_entry
    
    self.name = None
    self.params = 0
    self.x_pos = 0
    self.y_pos = 0
    self.z_pos = 0
    self.auxilary_param = 0
    self.y_rot = 0
    self.auxilary_param_2 = 0
    self.enemy_number = 0xFFFF
    self.scale_x = 10
    self.scale_y = 10
    self.scale_z = 10
    self.padding = 0xFF
  
  def read(self, offset):
    self.offset = offset
    data = self.file_entry.data
    
    self.name = read_str(data, offset, 8)
    
    self.params = read_u32(data, offset + 8)
    
    self.x_pos = read_float(data, offset + 0x0C)
    self.y_pos = read_float(data, offset + 0x10)
    self.z_pos = read_float(data, offset + 0x14)
    
    self.auxilary_param = read_u16(data, offset + 0x18)
    
    self.y_rot = read_u16(data, offset + 0x1A)
    
    self.auxilary_param_2 = read_u16(data, offset + 0x1C)
    self.enemy_number = read_u16(data, offset + 0x1E)
    
    self.scale_x = read_u8(data, offset + 0x20)
    self.scale_y = read_u8(data, offset + 0x21)
    self.scale_z = read_u8(data, offset + 0x22)
    self.padding = read_u8(data, offset + 0x23)
    
  def save_changes(self):
    data = self.file_entry.data
    
    write_str(data, self.offset, self.name, 8)
    
    write_u32(data, self.offset+0x08, self.params)
    
    write_float(data, self.offset+0x0C, self.x_pos)
    write_float(data, self.offset+0x10, self.y_pos)
    write_float(data, self.offset+0x14, self.z_pos)
    write_u16(data, self.offset+0x18, self.auxilary_param)
    write_u16(data, self.offset+0x1A, self.y_rot)
    write_u16(data, self.offset+0x1C, self.auxilary_param_2)
    write_u16(data, self.offset+0x1E, self.enemy_number)
    
    write_u8(data, self.offset+0x20, self.scale_x)
    write_u8(data, self.offset+0x21, self.scale_y)
    write_u8(data, self.offset+0x22, self.scale_z)
    write_u8(data, self.offset+0x23, self.padding)

class MULT(ChunkEntry):
  DATA_SIZE = 0xC
  
  def __init__(self, file_entry):
    self.file_entry = file_entry
    
    self.x_pos = 0.0
    self.z_pos = 0.0
    self.y_rot = 0
    self.room_index = 0
    self.unknown_1 = 0
  
  def read(self, offset):
    self.offset = offset
    data = self.file_entry.data
    
    self.x_pos = read_float(data, offset)
    self.z_pos = read_float(data, offset+4)
    self.y_rot = read_u16(data, offset+8)
    self.room_index = read_u8(data, offset+0xA)
    self.unknown_1 = read_u8(data, offset+0xB)
    
  def save_changes(self):
    data = self.file_entry.data
    
    write_float(data, self.offset, self.x_pos)
    write_float(data, self.offset+4, self.z_pos)
    write_u16(data, self.offset+8, self.y_rot)
    write_u8(data, self.offset+0xA, self.room_index)
    write_u8(data, self.offset+0xB, self.unknown_1)

class DummyEntry(ChunkEntry):
  def __init__(self, file_entry):
    self.file_entry = file_entry
  
  def read(self, offset):
    self.offset = offset
    data = self.file_entry.data
    
    self.raw_data_bytes = read_bytes(data, self.offset, self.DATA_SIZE)
  
  def save_changes(self):
    data = self.file_entry.data
    
    write_bytes(data, self.offset, self.raw_data_bytes)

class FLOR(DummyEntry):
  DATA_SIZE = 0x14

class LBNK(DummyEntry):
  DATA_SIZE = 0x1

class SOND(DummyEntry):
  DATA_SIZE = 0x1C

class RCAM(DummyEntry):
  DATA_SIZE = 0x14

class RARO(DummyEntry):
  DATA_SIZE = 0x14

class DMAP(DummyEntry):
  DATA_SIZE = 0x10

class EnvR(DummyEntry):
  DATA_SIZE = 0x8

class Colo(DummyEntry):
  DATA_SIZE = 0xC

class Pale(DummyEntry):
  DATA_SIZE = 0x2C

class Virt(DummyEntry):
  DATA_SIZE = 0x24

class LGHT(DummyEntry):
  DATA_SIZE = 0x1C

class LGTV(DummyEntry):
  DATA_SIZE = 0x1C

class MECO(DummyEntry):
  DATA_SIZE = 0x2

class MEMA(DummyEntry):
  DATA_SIZE = 0x4

class PATH(DummyEntry):
  DATA_SIZE = 0xC

class PPNT(DummyEntry):
  DATA_SIZE = 0x10

class CAMR(DummyEntry):
  DATA_SIZE = 0x14

class AROB(DummyEntry):
  DATA_SIZE = 0x14<|MERGE_RESOLUTION|>--- conflicted
+++ resolved
@@ -292,16 +292,11 @@
     
     "invisible_wall_switch_index": ("params", 0x000000FF),
     
-<<<<<<< HEAD
     "event_trigger_seen_switch_index": ("params", 0x0000FF00),
     "event_trigger_evnt_index":        ("params", 0xFF000000),
-=======
-    "event_trigger_seen_switch_index": 0x0000FF00,
-    "event_trigger_evnt_index":        0xFF000000,
-    
-    "switch_setter_switch_index": 0x000000FF,
-    "switch_setter_type":         0x00030000,
->>>>>>> 665afac2
+    
+    "switch_setter_switch_index": ("params", 0x000000FF),
+    "switch_setter_type":         ("params", 0x00030000),
   }
   
   SALVAGE_NAMES = [
